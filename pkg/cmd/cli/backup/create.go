--- conflicted
+++ resolved
@@ -291,15 +291,11 @@
 		if err != nil {
 			return nil, err
 		}
-<<<<<<< HEAD
-		backupBuilder.FromSchedule(schedule, o.IgnoredScheduleLabels)
-=======
 		if o.Name == "" {
 			o.Name = schedule.TimestampedName(time.Now())
 		}
 		backupBuilder = builder.ForBackup(namespace, o.Name).
-			FromSchedule(schedule)
->>>>>>> a0d2fc2f
+			FromSchedule(schedule, o.IgnoredScheduleLabels)
 	} else {
 		backupBuilder = builder.ForBackup(namespace, o.Name).
 			IncludedNamespaces(o.IncludeNamespaces...).
